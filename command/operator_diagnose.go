--- conflicted
+++ resolved
@@ -462,14 +462,7 @@
 
 	var lns []listenerutil.Listener
 	diagnose.Test(ctx, "init-listeners", func(ctx context.Context) error {
-<<<<<<< HEAD
-		disableClustering := false
-		if config.HAStorage != nil {
-			disableClustering = config.HAStorage.DisableClustering
-		}
-=======
 		disableClustering := config.HAStorage != nil && config.HAStorage.DisableClustering
->>>>>>> f2dd7fe9
 		infoKeys := make([]string, 0, 10)
 		info := make(map[string]string)
 		var listeners []listenerutil.Listener
